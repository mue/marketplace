--- conflicted
+++ resolved
@@ -12,14 +12,10 @@
   "version": "1.0.0",
   "scripts": {
     "build": "tsx scripts/bundle.ts",
-<<<<<<< HEAD
-    "build:full": "tsx scripts/bundle.ts --full"
-=======
     "test": "vitest run",
     "test:watch": "vitest",
     "test:ui": "vitest --ui",
     "test:coverage": "vitest run --coverage"
->>>>>>> 95646a13
   },
   "devDependencies": {
     "@types/fs-extra": "^11.0.4",
